--- conflicted
+++ resolved
@@ -18,11 +18,7 @@
     "ioredis": "^2.5.0",
     "lodash": "^4.17.4",
     "stack-trace": "0.0.9",
-<<<<<<< HEAD
-    "strapi-utils": "file:../strapi-utils"
-=======
     "strapi-utils": "^3.0.0-alpha.4.8"
->>>>>>> 74aef739
   },
   "strapi": {
     "isHook": true
