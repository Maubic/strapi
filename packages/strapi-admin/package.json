--- conflicted
+++ resolved
@@ -27,29 +27,6 @@
     "strapi-helper-plugin": "3.0.0-alpha.6.7",
     "strapi-utils": "3.0.0-alpha.6.7"
   },
-<<<<<<< HEAD
-=======
-  "devDependencies": {
-    "cross-env": "^5.1.1",
-    "eslint": "^4.11.0",
-    "eslint-config-airbnb": "^15.1.0",
-    "eslint-config-airbnb-base": "^11.3.2",
-    "eslint-config-prettier": "^2.8.0",
-    "eslint-import-resolver-webpack": "^0.8.3",
-    "eslint-plugin-babel": "^4.1.2",
-    "eslint-plugin-import": "^2.8.0",
-    "eslint-plugin-jsx-a11y": "^6.0.2",
-    "eslint-plugin-react": "^7.5.1",
-    "eslint-plugin-redux-saga": "^0.4.0",
-    "extract-text-webpack-plugin": "^1.0.1",
-    "html-loader": "^0.4.3",
-    "html-webpack-plugin": "^2.22.0",
-    "plop": "^1.9.0",
-    "prettier": "^1.8.2",
-    "rimraf": "^2.6.2",
-    "webpack": "^3.8.1"
-  },
->>>>>>> 839008b0
   "author": {
     "name": "Strapi",
     "email": "",
