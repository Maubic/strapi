import request from 'utils/request';
import { all, call, fork, takeLatest, put } from 'redux-saga/effects';

import { GET_VIDEOS } from './constants';
import { getVideosSucceeded } from './actions';

function* getVideos() {
  try {
    const videos = yield call(request, 'https://strapi.io/videos', {
<<<<<<< HEAD
        method: 'GET',
        headers: {
          'Content-Type': 'application/json',
        },
        mode: 'no-cors',
=======
      method: 'GET',
      headers: {
        'Content-Type': 'application/json',
>>>>>>> e01dc0ee
      },
    },
    false,
    true,
    { noAuth: true },
    );

    let currTimes = Array.apply(null, Array(videos.length)).map((e, i) => {
      return {
        startTime: 0,
        end: false,
        key: i,
        id: videos[i].id,
      };
    });
    
    // Retrieve start time if enable in localStorage
    if (localStorage.getItem('videos')) {
      currTimes.splice(0, currTimes.length, ...JSON.parse(localStorage.getItem('videos')));
    } else {
      localStorage.setItem('videos', JSON.stringify(currTimes));
    }

    yield put(
      getVideosSucceeded(
        videos.map((video, index) => {
          video.isOpen = false;
          video.duration = null;
          video.startTime = currTimes[index].startTime;
          video.end = currTimes[index].end;

          return video;
        }),
      ),
    );
  } catch (err) {
    console.log(err); // eslint-disable-line no-console
  }
}

function* defaultSaga() {
  yield all([fork(takeLatest, GET_VIDEOS, getVideos)]);
}

export default defaultSaga;<|MERGE_RESOLUTION|>--- conflicted
+++ resolved
@@ -7,17 +7,11 @@
 function* getVideos() {
   try {
     const videos = yield call(request, 'https://strapi.io/videos', {
-<<<<<<< HEAD
         method: 'GET',
         headers: {
           'Content-Type': 'application/json',
         },
         mode: 'no-cors',
-=======
-      method: 'GET',
-      headers: {
-        'Content-Type': 'application/json',
->>>>>>> e01dc0ee
       },
     },
     false,
