--- conflicted
+++ resolved
@@ -1,11 +1,8 @@
 'use strict';
 
 const { yup, formatYupErrors } = require('strapi-utils');
-<<<<<<< HEAD
-=======
 // eslint-disable-next-line node/no-extraneous-require
 const { features } = require('strapi/lib/utils/ee');
->>>>>>> 469991f9
 
 const handleReject = error => Promise.reject(formatYupErrors(error));
 
@@ -31,13 +28,10 @@
       .test('roles-deletion-checks', 'Roles deletion checks have failed', async function(ids) {
         try {
           await strapi.admin.services.role.checkRolesIdForDeletion(ids);
-<<<<<<< HEAD
-=======
 
           if (features.isEnabled('sso')) {
             await strapi.admin.services.role.ssoCheckRolesIdForDeletion(ids);
           }
->>>>>>> 469991f9
         } catch (e) {
           return this.createError({ path: 'ids', message: e.message });
         }
@@ -53,13 +47,10 @@
   .test('no-admin-single-delete', 'Role deletion checks have failed', async function(id) {
     try {
       await strapi.admin.services.role.checkRolesIdForDeletion([id]);
-<<<<<<< HEAD
-=======
 
       if (features.isEnabled('sso')) {
         await strapi.admin.services.role.ssoCheckRolesIdForDeletion([id]);
       }
->>>>>>> 469991f9
     } catch (e) {
       return this.createError({ path: 'id', message: e.message });
     }
