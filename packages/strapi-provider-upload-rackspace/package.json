--- conflicted
+++ resolved
@@ -1,10 +1,6 @@
 {
   "name": "strapi-provider-upload-rackspace",
-<<<<<<< HEAD
-  "version": "3.0.0-beta.11",
-=======
   "version": "3.0.0-beta.13",
->>>>>>> da5d02fb
   "description": "Rackspace provider for strapi upload",
   "main": "./lib",
   "keywords": [],
