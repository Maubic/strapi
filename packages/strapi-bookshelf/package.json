{
  "name": "strapi-bookshelf",
  "version": "3.0.0-alpha.5.5",
  "description": "Bookshelf hook for the Strapi framework",
  "homepage": "http://strapi.io",
  "keywords": [
    "bookshelf",
    "hook",
    "migrations",
    "orm",
    "sql",
    "strapi"
  ],
  "directories": {
    "lib": "./lib"
  },
  "main": "./lib",
  "dependencies": {
    "bookshelf": "^0.10.3",
    "knex": "^0.13.0",
    "lodash": "^4.17.4",
    "pluralize": "^6.0.0",
<<<<<<< HEAD
    "strapi-knex": "3.0.0-alpha.5.5",
=======
>>>>>>> 99d03e22
    "strapi-utils": "3.0.0-alpha.5.5"
  },
  "strapi": {
    "isHook": true,
    "dependencies": [
      "strapi-knex"
    ]
  },
  "scripts": {
    "prepublish": "npm prune"
  },
  "author": {
    "email": "hi@strapi.io",
    "name": "Strapi team",
    "url": "http://strapi.io"
  },
  "maintainers": [
    {
      "name": "Strapi team",
      "email": "hi@strapi.io",
      "url": "http://strapi.io"
    }
  ],
  "repository": {
    "type": "git",
    "url": "git://github.com/strapi/strapi.git"
  },
  "bugs": {
    "url": "https://github.com/strapi/strapi/issues"
  },
  "engines": {
    "node": ">= 8.0.0",
    "npm": ">= 5.3.0"
  },
  "license": "MIT"
}<|MERGE_RESOLUTION|>--- conflicted
+++ resolved
@@ -20,10 +20,7 @@
     "knex": "^0.13.0",
     "lodash": "^4.17.4",
     "pluralize": "^6.0.0",
-<<<<<<< HEAD
     "strapi-knex": "3.0.0-alpha.5.5",
-=======
->>>>>>> 99d03e22
     "strapi-utils": "3.0.0-alpha.5.5"
   },
   "strapi": {
