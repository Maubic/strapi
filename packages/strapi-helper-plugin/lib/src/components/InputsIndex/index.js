--- conflicted
+++ resolved
@@ -38,14 +38,9 @@
 };
 
 function InputsIndex(props) {
-<<<<<<< HEAD
-  const Input = inputs[props.type] ? inputs[props.type] : DefaultInputError;
-  const inputValue = props.value || '';
-=======
   const type = props.type && !isEmpty(props.addon) ? 'addon' : props.type;
-
+  const inputValue = props.type === 'checkbox' || props.type === 'toggle' ? props.value || false : props.value || '';
   const Input = inputs[type] ? inputs[type] : DefaultInputError;
->>>>>>> 0e4b96fa
 
   return <Input {...props} value={inputValue} />;
 }
