--- conflicted
+++ resolved
@@ -1,10 +1,6 @@
 {
   "name": "strapi-helper-plugin",
-<<<<<<< HEAD
-  "version": "3.0.0-alpha.6.3",
-=======
   "version": "3.0.0-alpha.6.4",
->>>>>>> 09c38cfb
   "description": "Helper for Strapi plugins development",
   "engines": {
     "node": ">= 8.0.0",
