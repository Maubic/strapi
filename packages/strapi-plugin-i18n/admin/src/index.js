<<<<<<< HEAD
import * as yup from 'yup';
=======
import React from 'react';
>>>>>>> 0392758c
import pluginPkg from '../../package.json';
import middlewares from './middlewares';
import pluginId from './pluginId';
import pluginLogo from './assets/images/logo.svg';
import trads from './translations';
import { getTrad } from './utils';
import SettingsPage from './containers/SettingsPage';

export default strapi => {
  const pluginDescription = pluginPkg.strapi.description || pluginPkg.description;

  middlewares.forEach(middleware => {
    strapi.middlewares.add(middleware);
  });

  const plugin = {
    description: pluginDescription,
    icon: pluginPkg.strapi.icon,
    id: pluginId,
    isReady: true,
    isRequired: pluginPkg.strapi.required || false,
    mainComponent: null,
    name: pluginPkg.strapi.name,
    pluginLogo,
<<<<<<< HEAD
=======
    preventComponentRendering: false,
    settings: {
      global: {
        links: [
          {
            title: {
              id: getTrad('plugin.name'),
              defaultMessage: 'Internationalization',
            },
            name: 'internationalization',
            to: `${strapi.settingsBaseURL}/internationalization`,
            Component: () => <SettingsPage />,
            // permissions: pluginPermissions.settings,
          },
        ],
      },
    },
>>>>>>> 0392758c
    trads,
    boot(app) {
      const ctbPlugin = app.getPlugin('content-type-builder');

      if (ctbPlugin) {
        const ctbFormsAPI = ctbPlugin.apis.forms;
        ctbFormsAPI.components.add({ id: 'localesPicker', component: () => 'locale picker' });

        ctbFormsAPI.extendContentType({
          validator: () => ({
            i18n: yup.bool(),
          }),
          form: {
            advanced() {
              return [
                [{ name: 'i18n', type: 'checkbox', label: { id: 'i18nTest' } }],
                [
                  {
                    name: 'i18n-locales',
                    type: 'localesPicker',
                    label: { id: 'Select i18n locales' },
                  },
                ],
              ];
            },
          },
        });

        ctbFormsAPI.extendFields(['text', 'string'], {
          validator: () => ({
            localize: yup.bool(),
          }),
          form: {
            advanced(args) {
              console.log('advanced', args);

              return [[{ name: 'localized', type: 'checkbox', label: { id: 'i18nTest' } }]];
            },
          },
        });
      }
    },
  };

  return strapi.registerPlugin(plugin);
};<|MERGE_RESOLUTION|>--- conflicted
+++ resolved
@@ -1,8 +1,5 @@
-<<<<<<< HEAD
+import React from 'react';
 import * as yup from 'yup';
-=======
-import React from 'react';
->>>>>>> 0392758c
 import pluginPkg from '../../package.json';
 import middlewares from './middlewares';
 import pluginId from './pluginId';
@@ -27,8 +24,6 @@
     mainComponent: null,
     name: pluginPkg.strapi.name,
     pluginLogo,
-<<<<<<< HEAD
-=======
     preventComponentRendering: false,
     settings: {
       global: {
@@ -46,7 +41,6 @@
         ],
       },
     },
->>>>>>> 0392758c
     trads,
     boot(app) {
       const ctbPlugin = app.getPlugin('content-type-builder');
