--- conflicted
+++ resolved
@@ -30,27 +30,11 @@
   }
 
   return (
-<<<<<<< HEAD
     <Wrapper>
       {isVideo ? (
-        <VideoPreview
-          src={url}
-          thumebnailHandler={thumbnail => console.log(thumbnail)}
-          // width={120}
-          // height={80}
-          snapshotAtTime={0}
-        />
+        <VideoPreview src={url} />
       ) : (
-        <Image src={url} />
-=======
-    <Wrapper isFile={isFile}>
-      {isFile ? (
-        <FileIcon ext={getExtension(type)} />
-      ) : (
-        // Adding performance.now forces the browser no to cache the img
-        // https://stackoverflow.com/questions/126772/how-to-force-a-web-browser-not-to-cache-images
         <Image src={`${url}${withFileCaching ? `?${performance.now()}` : ''}`} />
->>>>>>> ceb113a8
       )}
     </Wrapper>
   );
