{
  "name": "strapi-plugin-content-type-builder",
  "version": "3.0.0-alpha.5.5",
  "description": "Strapi plugin to create content type (API).",
  "strapi": {
    "name": "Content Type Builder",
    "icon": "paint-brush",
    "description": "Description of content-type-builder plugin."
  },
  "scripts": {
    "analyze:clean": "rimraf stats.json",
    "preanalyze": "npm run analyze:clean",
    "analyze": "node node_modules/strapi-helper-plugin/lib/internals/scripts/analyze.js",
    "prebuild": "npm run build:clean && npm run test",
    "build": "cross-env NODE_ENV=production webpack --config node_modules/strapi-helper-plugin/lib/internals/webpack/webpack.prod.babel.js --color -p --progress",
    "build:clean": "rimraf admin/build",
    "start": "cross-env NODE_ENV=development node node_modules/strapi-helper-plugin/lib/server",
    "generate": "node_modules/plop/plop.js --plopfile node_modules/strapi-helper-plugin/lib/internals/generators/index.js",
    "lint": "eslint --ignore-path .gitignore --config node_modules/strapi-helper-plugin/lib/internals/eslint/.eslintrc.json admin",
    "pretest": "npm run lint",
    "prettier": "prettier --single-quote --trailing-comma es5 --write \"{admin,__{tests,mocks}__}/**/*.js\"",
    "test": "echo Tests are not implemented.",
    "prepublish": "npm run build",
    "postinstall": "node node_modules/strapi-helper-plugin/lib/internals/scripts/postinstall.js"
  },
  "dependencies": {
    "bootstrap": "^4.0.0-alpha.6",
    "classnames": "^2.2.5",
    "koa-send": "^4.1.0",
    "pluralize": "^7.0.0",
    "prop-types": "^15.5.10",
    "react": "^15.6.1",
    "react-dom": "^15.6.1",
    "react-transition-group": "^1.2.0",
    "reactstrap": "^4.8.0",
    "strapi-generate": "3.0.0-alpha.5.5",
    "strapi-generate-api": "3.0.0-alpha.5.5"
  },
  "devDependencies": {
    "cross-env": "^5.0.5",
    "eslint": "^4.8.0",
    "eslint-config-airbnb": "^15.1.0",
    "eslint-config-airbnb-base": "^11.3.2",
    "eslint-config-prettier": "^2.6.0",
    "eslint-import-resolver-webpack": "^0.8.3",
    "eslint-plugin-babel": "^4.1.2",
    "eslint-plugin-import": "^2.7.0",
    "eslint-plugin-jsx-a11y": "^6.0.2",
    "eslint-plugin-react": "^7.4.0",
    "eslint-plugin-redux-saga": "^0.4.0",
<<<<<<< HEAD
    "plop": "^1.8.1",
    "prettier": "^1.7.2",
=======
    "plop": "^1.9.0",
    "prettier": "^1.7.4",
>>>>>>> f9666f21
    "rimraf": "^2.6.2",
    "strapi-helper-plugin": "3.0.0-alpha.5.5",
    "webpack": "^3.6.0"
  },
  "author": {
    "name": "Strapi team",
    "email": "hi@strapi.io",
    "url": "http://strapi.io"
  },
  "maintainers": [
    {
      "name": "Strapi team",
      "email": "hi@strapi.io",
      "url": "http://strapi.io"
    }
  ],
  "engines": {
    "node": ">= 7.0.0",
    "npm": ">= 3.0.0"
  },
  "license": "MIT"
}<|MERGE_RESOLUTION|>--- conflicted
+++ resolved
@@ -48,13 +48,8 @@
     "eslint-plugin-jsx-a11y": "^6.0.2",
     "eslint-plugin-react": "^7.4.0",
     "eslint-plugin-redux-saga": "^0.4.0",
-<<<<<<< HEAD
-    "plop": "^1.8.1",
-    "prettier": "^1.7.2",
-=======
     "plop": "^1.9.0",
     "prettier": "^1.7.4",
->>>>>>> f9666f21
     "rimraf": "^2.6.2",
     "strapi-helper-plugin": "3.0.0-alpha.5.5",
     "webpack": "^3.6.0"
