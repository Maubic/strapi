--- conflicted
+++ resolved
@@ -84,9 +84,6 @@
   "containers.SettingPage.settings": "Ustawienia",
   "containers.SettingPage.view": "Widok",
   "containers.SettingPage.attributes": "Pola atrybutów",
-<<<<<<< HEAD
-  "containers.SettingsPage.Block.contentType.description": "Skonfiguruj specyficzne ustawienia",
-=======
   "containers.SettingPage.listSettings.description": "Skonfiguruj opcje dla tego modelu",
   "containers.SettingPage.pluginHeaderDescription": "Skonfiguruj specificzne ustawienia tego modelu",
   "containers.SettingsPage.Block.contentType.description": "Skonfiguruj specyficzne ustawienia",
@@ -98,7 +95,6 @@
   "containers.SettingsPage.pluginHeaderDescription": "Skonfiguruj domyślne opcje wszystkich twoich modeli",
   "emptyAttributes.button": "Przejdź do konstruktora modeli",
   "emptyAttributes.description": "Dodaj swoje pierwszy atrybut do modelu",
->>>>>>> 8a970562
   "emptyAttributes.title": "Nie ma jeszcze żadnych atrybutów",
   "error.attribute.key.taken": "Ta wartość już istnieje",
   "error.attribute.sameKeyAndName": "Nie mogą być takie same",
@@ -131,10 +127,7 @@
   "form.Input.filters": "Włącz filtry",
   "form.Input.label.inputDescription": "Ta wartość nadpisuje etykietę wyświetlaną w nagłówku tabeli",
   "form.Input.pageEntries": "Wpisy per strona",
-<<<<<<< HEAD
-=======
   "form.Input.pageEntries.inputDescription": "Uwaga: Możesz zmienić tę wartość na stronie ustawień modeli.",
->>>>>>> 8a970562
   "form.Input.search": "Włącz wyszukiwanie",
   "form.Input.search.field": "Włącz wyszukiwanie po tym polu",
   "form.Input.sort.field": "Włącz sortowanie po tym polu",
