--- conflicted
+++ resolved
@@ -62,15 +62,9 @@
                 onClickRemove();
               }}
             >
-<<<<<<< HEAD
               <FontAwesomeIcon icon="trash-alt" />
-            </span>
-            <span className="grab" ref={refs ? refs.dragRef : null}>
-=======
-              <FontAwesomeIcon icon="trash" />
             </div>
             <div className="grab" ref={refs ? refs.dragRef : null}>
->>>>>>> b3e18e1d
               <Grab />
             </div>
           </div>
