'use strict';

const _ = require('lodash');
const request = require('request');

/**
 * UsersPermissions.js service
 *
 * @description: A set of functions similar to controller's actions to avoid code duplication.
 */

const DEFAULT_PERMISSIONS = [
  { action: 'admincallback', controller: 'auth', type: 'users-permissions', roleType: 'public' },
  { action: 'adminregister', controller: 'auth', type: 'users-permissions', roleType: 'public' },
  { action: 'callback', controller: 'auth', type: 'users-permissions', roleType: 'public' },
  { action: 'connect', controller: 'auth', type: 'users-permissions', roleType: null },
  { action: 'forgotpassword', controller: 'auth', type: 'users-permissions', roleType: 'public' },
  { action: 'register', controller: 'auth', type: 'users-permissions', roleType: 'public' },
  {
    action: 'emailconfirmation',
    controller: 'auth',
    type: 'users-permissions',
    roleType: 'public',
  },
  { action: 'changepassword', controller: 'auth', type: 'users-permissions', roleType: 'public' },
  { action: 'init', controller: 'userspermissions', type: null, roleType: null },
  { action: 'me', controller: 'user', type: 'users-permissions', roleType: null },
  { action: 'autoreload', controller: null, type: null, roleType: null },
];

const isPermissionEnabled = (permission, role) =>
  DEFAULT_PERMISSIONS.some(
    defaultPerm =>
      (defaultPerm.action === null || permission.action === defaultPerm.action) &&
      (defaultPerm.controller === null || permission.controller === defaultPerm.controller) &&
      (defaultPerm.type === null || permission.type === defaultPerm.type) &&
      (defaultPerm.roleType === null || role.type === defaultPerm.roleType)
  );

module.exports = {
  async createRole(params) {
    if (!params.type) {
      params.type = _.snakeCase(_.deburr(_.toLower(params.name)));
    }

    const role = await strapi
      .query('role', 'users-permissions')
      .create(_.omit(params, ['users', 'permissions']));

    const arrayOfPromises = Object.keys(params.permissions || {}).reduce((acc, type) => {
      Object.keys(params.permissions[type].controllers).forEach(controller => {
        Object.keys(params.permissions[type].controllers[controller]).forEach(action => {
          acc.push(
            strapi.query('permission', 'users-permissions').create({
              role: role.id,
              type,
              controller,
              action: action.toLowerCase(),
              ...params.permissions[type].controllers[controller][action],
            })
          );
        });
      });

      return acc;
    }, []);

    // Use Content Manager business logic to handle relation.
    if (params.users && params.users.length > 0)
      arrayOfPromises.push(
        strapi.query('role', 'users-permissions').update(
          {
            id: role.id,
          },
          { users: params.users }
        )
      );

    return await Promise.all(arrayOfPromises);
  },

  async deleteRole(roleID, publicRoleID) {
    const role = await strapi
      .query('role', 'users-permissions')
      .findOne({ id: roleID }, ['users', 'permissions']);

    if (!role) {
      throw new Error('Cannot found this role');
    }

    // Move users to guest role.
    const arrayOfPromises = role.users.reduce((acc, user) => {
      acc.push(
        strapi.query('user', 'users-permissions').update(
          {
            id: user.id,
          },
          {
            role: publicRoleID,
          }
        )
      );

      return acc;
    }, []);

    // Remove permissions related to this role.
    role.permissions.forEach(permission => {
      arrayOfPromises.push(
        strapi.query('permission', 'users-permissions').delete({
          id: permission.id,
        })
      );
    });

    // Delete the role.
    arrayOfPromises.push(strapi.query('role', 'users-permissions').delete({ id: roleID }));

    return await Promise.all(arrayOfPromises);
  },

  getPlugins(lang = 'en') {
    return new Promise(resolve => {
      request(
        {
          uri: `https://marketplace.strapi.io/plugins?lang=${lang}`,
          json: true,
          timeout: 3000,
          headers: {
            'cache-control': 'max-age=3600',
          },
        },
        (err, response, body) => {
          if (err || response.statusCode !== 200) {
            return resolve([]);
          }

          resolve(body);
        }
      );
    });
  },

  getActions(plugins = [], withInfo = true) {
    const generateActions = data =>
      Object.keys(data).reduce((acc, key) => {
        if (_.isFunction(data[key])) {
          acc[key] = { enabled: false, policy: '' };
        }

        return acc;
      }, {});

    const appControllers = Object.keys(strapi.api || {})
      .filter(key => !!strapi.api[key].controllers)
      .reduce(
        (acc, key) => {
          Object.keys(strapi.api[key].controllers).forEach(controller => {
            acc.controllers[controller] = generateActions(strapi.api[key].controllers[controller]);
          });

          return acc;
        },
        { controllers: {} }
      );

    const pluginsPermissions = Object.keys(strapi.plugins).reduce((acc, key) => {
      const initialState = {
        controllers: {},
      };

      if (withInfo) {
        initialState.information = plugins.find(plugin => plugin.id === key) || {};
      }

      acc[key] = Object.keys(strapi.plugins[key].controllers).reduce((obj, k) => {
        obj.controllers[k] = generateActions(strapi.plugins[key].controllers[k]);

        return obj;
      }, initialState);

      return acc;
    }, {});

    const permissions = {
      application: {
        controllers: appControllers.controllers,
      },
    };

    return _.merge(permissions, pluginsPermissions);
  },

  async getRole(roleID, plugins) {
    const role = await strapi
      .query('role', 'users-permissions')
      .findOne({ id: roleID }, ['users', 'permissions']);

    if (!role) {
      throw new Error('Cannot find this role');
    }

    // Group by `type`.
    const permissions = role.permissions.reduce((acc, permission) => {
      _.set(acc, `${permission.type}.controllers.${permission.controller}.${permission.action}`, {
        enabled: _.toNumber(permission.enabled) == true,
        policy: permission.policy,
      });

      if (permission.type !== 'application' && !acc[permission.type].information) {
        acc[permission.type].information =
          plugins.find(plugin => plugin.id === permission.type) || {};
      }

      return acc;
    }, {});

    return {
      ...role,
      permissions,
    };
  },

  async getRoles() {
    const roles = await strapi.query('role', 'users-permissions').find({ _sort: 'name' }, []);

    for (let i = 0; i < roles.length; ++i) {
      roles[i].nb_users = await strapi
        .query('user', 'users-permissions')
        .count({ role: roles[i].id });
    }

    return roles;
  },

  async getRoutes() {
    const routes = Object.keys(strapi.api || {}).reduce((acc, current) => {
      return acc.concat(_.get(strapi.api[current].config, 'routes', []));
    }, []);
    const clonedPlugins = _.cloneDeep(strapi.plugins);
    const pluginsRoutes = Object.keys(clonedPlugins || {}).reduce((acc, current) => {
      const routes = _.get(clonedPlugins, [current, 'config', 'routes'], []).reduce((acc, curr) => {
        const prefix = curr.config.prefix;
        const path = prefix !== undefined ? `${prefix}${curr.path}` : `/${current}${curr.path}`;
        _.set(curr, 'path', path);

        return acc.concat(curr);
      }, []);

      acc[current] = routes;

      return acc;
    }, {});

    return _.merge({ application: routes }, pluginsRoutes);
  },

  async updatePermissions() {
    const { primaryKey } = strapi.query('permission', 'users-permissions');
    const roles = await strapi.query('role', 'users-permissions').find({}, []);
    const rolesMap = roles.reduce((map, role) => ({ ...map, [role[primaryKey]]: role }), {});

    const dbPermissions = await strapi
      .query('permission', 'users-permissions')
      .find({ _limit: -1 });
    let permissionsFoundInDB = dbPermissions.map(
      p => `${p.type}.${p.controller}.${p.action}.${p.role[primaryKey]}`
    );
    permissionsFoundInDB = _.uniq(permissionsFoundInDB);

    // Aggregate first level actions.
    const appActions = Object.keys(strapi.api || {}).reduce((acc, api) => {
      Object.keys(_.get(strapi.api[api], 'controllers', {})).forEach(controller => {
        const actions = Object.keys(strapi.api[api].controllers[controller])
          .filter(action => _.isFunction(strapi.api[api].controllers[controller][action]))
          .map(action => `application.${controller}.${action.toLowerCase()}`);

        acc = acc.concat(actions);
      });

      return acc;
    }, []);

    // Aggregate plugins' actions.
    const pluginsActions = Object.keys(strapi.plugins).reduce((acc, plugin) => {
      Object.keys(strapi.plugins[plugin].controllers).forEach(controller => {
        const actions = Object.keys(strapi.plugins[plugin].controllers[controller])
          .filter(action => _.isFunction(strapi.plugins[plugin].controllers[controller][action]))
          .map(action => `${plugin}.${controller}.${action.toLowerCase()}`);

        acc = acc.concat(actions);
      });

      return acc;
    }, []);

    const actionsFoundInFiles = appActions.concat(pluginsActions);

    // create permissions for each role
    let permissionsFoundInFiles = actionsFoundInFiles.reduce(
      (acc, action) => [...acc, ...roles.map(role => `${action}.${role[primaryKey]}`)],
      []
    );
    permissionsFoundInFiles = _.uniq(permissionsFoundInFiles);

    // Compare to know if actions have been added or removed from controllers.
    if (!_.isEqual(permissionsFoundInDB.sort(), permissionsFoundInFiles.sort())) {
      const splitted = str => {
        const [type, controller, action, roleId] = str.split('.');

        return { type, controller, action, roleId };
      };

<<<<<<< HEAD
      const defaultPolicy = (obj, role) => {
        const isAdminCallback =
          obj.action === 'admincallback' &&
          obj.controller === 'auth' &&
          obj.type === 'users-permissions' &&
          role.type === 'public';
        const isAdminRegister =
          obj.action === 'adminregister' &&
          obj.controller === 'auth' &&
          obj.type === 'users-permissions' &&
          role.type === 'public';
        const isCallback =
          obj.action === 'callback' &&
          obj.controller === 'auth' &&
          obj.type === 'users-permissions' &&
          role.type === 'public';
        const isConnect =
          obj.action === 'connect' &&
          obj.controller === 'auth' &&
          obj.type === 'users-permissions';
        const isPassword =
          obj.action === 'forgotpassword' &&
          obj.controller === 'auth' &&
          obj.type === 'users-permissions' &&
          role.type === 'public';
        const isRegister =
          obj.action === 'register' &&
          obj.controller === 'auth' &&
          obj.type === 'users-permissions' &&
          role.type === 'public';
        const isConfirmation =
          obj.action === 'emailconfirmation' &&
          obj.controller === 'auth' &&
          obj.type === 'users-permissions' &&
          role.type === 'public';
        const isNewPassword =
          obj.action === 'resetpassword' &&
          obj.controller === 'auth' &&
          obj.type === 'users-permissions' &&
          role.type === 'public';
        const isInit =
          obj.action === 'init' && obj.controller === 'userspermissions';
        const isMe =
          obj.action === 'me' &&
          obj.controller === 'user' &&
          obj.type === 'users-permissions';
        const isReload = obj.action === 'autoreload';
        const enabled =
          isCallback ||
          isRegister ||
          isInit ||
          isPassword ||
          isNewPassword ||
          isMe ||
          isReload ||
          isConnect ||
          isConfirmation ||
          isAdminCallback ||
          isAdminRegister;

        return Object.assign(obj, { enabled, policy: '' });
      };

      // Retrieve roles
      const roles = await strapi
        .query('role', 'users-permissions')
        .find({}, []);

      // We have to know the difference to add or remove
      // the permissions entries in the database.
      const toRemove = _.difference(stringActions, currentActions).map(
        splitted
      );

      const toAdd = (permissions < 1
        ? currentActions
        : _.difference(currentActions, stringActions)
      ).map(splitted);
=======
      // We have to know the difference to add or remove the permissions entries in the database.
      const toRemove = _.difference(permissionsFoundInDB, permissionsFoundInFiles).map(splitted);
      const toAdd = _.difference(permissionsFoundInFiles, permissionsFoundInDB).map(splitted);
>>>>>>> 2b3d94d7

      const query = strapi.query('permission', 'users-permissions');

      // Execute request to update entries in database for each role.
      await Promise.all([
        Promise.all(
          toAdd.map(permission =>
            query.create({
              type: permission.type,
              controller: permission.controller,
              action: permission.action,
              enabled: isPermissionEnabled(permission, rolesMap[permission.roleId]),
              policy: '',
              role: permission.roleId,
            })
          )
        ),
        Promise.all(
          toRemove.map(permission => {
            const { type, controller, action, roleId: role } = permission;
            return query.delete({ type, controller, action, role });
          })
        ),
      ]);
    }
  },

  async initialize() {
    const roleCount = await strapi.query('role', 'users-permissions').count();

    if (roleCount === 0) {
      await strapi.query('role', 'users-permissions').create({
        name: 'Authenticated',
        description: 'Default role given to authenticated user.',
        type: 'authenticated',
      });

      await strapi.query('role', 'users-permissions').create({
        name: 'Public',
        description: 'Default role given to unauthenticated user.',
        type: 'public',
      });
    }

    return this.updatePermissions();
  },

  async updateRole(roleID, body) {
    const [role, authenticated] = await Promise.all([
      this.getRole(roleID, []),
      strapi.query('role', 'users-permissions').findOne({ type: 'authenticated' }, []),
    ]);

    await strapi
      .query('role', 'users-permissions')
      .update({ id: roleID }, _.pick(body, ['name', 'description']));

    await Promise.all(
      Object.keys(body.permissions || {}).reduce((acc, type) => {
        Object.keys(body.permissions[type].controllers).forEach(controller => {
          Object.keys(body.permissions[type].controllers[controller]).forEach(action => {
            const bodyAction = body.permissions[type].controllers[controller][action];
            const currentAction = _.get(
              role.permissions,
              `${type}.controllers.${controller}.${action}`,
              {}
            );

            if (!_.isEqual(bodyAction, currentAction)) {
              acc.push(
                strapi.query('permission', 'users-permissions').update(
                  {
                    role: roleID,
                    type,
                    controller,
                    action: action.toLowerCase(),
                  },
                  bodyAction
                )
              );
            }
          });
        });

        return acc;
      }, [])
    );

    // Add user to this role.
    const newUsers = _.differenceBy(body.users, role.users, 'id');
    await Promise.all(newUsers.map(user => this.updateUserRole(user, roleID)));

    const oldUsers = _.differenceBy(role.users, body.users, 'id');
    await Promise.all(oldUsers.map(user => this.updateUserRole(user, authenticated.id)));
  },

  async updateUserRole(user, role) {
    return strapi.query('user', 'users-permissions').update({ id: user.id }, { role });
  },

  template(layout, data) {
    const compiledObject = _.template(layout);
    return compiledObject(data);
  },
};<|MERGE_RESOLUTION|>--- conflicted
+++ resolved
@@ -311,90 +311,9 @@
         return { type, controller, action, roleId };
       };
 
-<<<<<<< HEAD
-      const defaultPolicy = (obj, role) => {
-        const isAdminCallback =
-          obj.action === 'admincallback' &&
-          obj.controller === 'auth' &&
-          obj.type === 'users-permissions' &&
-          role.type === 'public';
-        const isAdminRegister =
-          obj.action === 'adminregister' &&
-          obj.controller === 'auth' &&
-          obj.type === 'users-permissions' &&
-          role.type === 'public';
-        const isCallback =
-          obj.action === 'callback' &&
-          obj.controller === 'auth' &&
-          obj.type === 'users-permissions' &&
-          role.type === 'public';
-        const isConnect =
-          obj.action === 'connect' &&
-          obj.controller === 'auth' &&
-          obj.type === 'users-permissions';
-        const isPassword =
-          obj.action === 'forgotpassword' &&
-          obj.controller === 'auth' &&
-          obj.type === 'users-permissions' &&
-          role.type === 'public';
-        const isRegister =
-          obj.action === 'register' &&
-          obj.controller === 'auth' &&
-          obj.type === 'users-permissions' &&
-          role.type === 'public';
-        const isConfirmation =
-          obj.action === 'emailconfirmation' &&
-          obj.controller === 'auth' &&
-          obj.type === 'users-permissions' &&
-          role.type === 'public';
-        const isNewPassword =
-          obj.action === 'resetpassword' &&
-          obj.controller === 'auth' &&
-          obj.type === 'users-permissions' &&
-          role.type === 'public';
-        const isInit =
-          obj.action === 'init' && obj.controller === 'userspermissions';
-        const isMe =
-          obj.action === 'me' &&
-          obj.controller === 'user' &&
-          obj.type === 'users-permissions';
-        const isReload = obj.action === 'autoreload';
-        const enabled =
-          isCallback ||
-          isRegister ||
-          isInit ||
-          isPassword ||
-          isNewPassword ||
-          isMe ||
-          isReload ||
-          isConnect ||
-          isConfirmation ||
-          isAdminCallback ||
-          isAdminRegister;
-
-        return Object.assign(obj, { enabled, policy: '' });
-      };
-
-      // Retrieve roles
-      const roles = await strapi
-        .query('role', 'users-permissions')
-        .find({}, []);
-
-      // We have to know the difference to add or remove
-      // the permissions entries in the database.
-      const toRemove = _.difference(stringActions, currentActions).map(
-        splitted
-      );
-
-      const toAdd = (permissions < 1
-        ? currentActions
-        : _.difference(currentActions, stringActions)
-      ).map(splitted);
-=======
       // We have to know the difference to add or remove the permissions entries in the database.
       const toRemove = _.difference(permissionsFoundInDB, permissionsFoundInFiles).map(splitted);
       const toAdd = _.difference(permissionsFoundInFiles, permissionsFoundInDB).map(splitted);
->>>>>>> 2b3d94d7
 
       const query = strapi.query('permission', 'users-permissions');
 
