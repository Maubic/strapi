--- conflicted
+++ resolved
@@ -13,15 +13,9 @@
     "name": {
       "type": "string"
     },
-<<<<<<< HEAD
-    "article": {
-      "model": "article",
-      "via": "tags"
-=======
     "linkedArticles": {
       "collection": "article",
       "via": "manyTags"
->>>>>>> 59b3bca6
     }
   }
 }