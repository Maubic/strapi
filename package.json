{
  "private": true,
  "dependencies": {},
  "devDependencies": {
    "babel-eslint": "^10.0.1",
    "cross-env": "^5.2.0",
    "cypress": "3.1.2",
    "enzyme": "^3.9.0",
    "enzyme-adapter-react-16": "^1.12.1",
    "eslint": "^5.16.0",
    "eslint-config-prettier": "^6.0.0",
    "eslint-plugin-react": "^7.14.0",
<<<<<<< HEAD
    "eslint-plugin-react-hooks": "^1.6.1",
=======
>>>>>>> da5d02fb
    "eslint-plugin-redux-saga": "^1.0.0",
    "eslint-plugin-react-hooks": "^1.6.1",
    "execa": "^1.0.0",
    "husky": "^3.0.0",
    "istanbul": "~0.4.2",
    "jest": "^24.5.0",
    "jest-cli": "^24.5.0",
    "lerna": "^3.13.1",
    "lint-staged": "^9.1.0",
    "npm-run-all": "^4.1.5",
    "prettier": "^1.18.2",
    "request": "^2.87.0",
    "request-promise-native": "^1.0.7",
    "snyk": "^1.99.0",
    "wait-on": "^3.2.0",
    "yargs": "^13.2.2"
  },
  "scripts": {
    "setup": "yarn && yarn build",
    "watch": "lerna run --stream watch --no-private",
    "build": "lerna run --stream build --no-private",
    "lint": "npm-run-all -p lint:code",
    "lint:code": "eslint .",
    "lint:other": "npm run prettier:other -- --check",
    "format": "npm-run-all -p format:*",
    "format:code": "npm run prettier:code -- --write",
    "format:other": "npm run prettier:other -- --write",
    "prettier:code": "prettier \"**/*.js\"",
    "prettier:other": "prettier \"**/*.{md,css,scss,yaml,yml}\"",
    "test:clean": "rimraf ./coverage",
    "test:front": "npm run test:clean && cross-env NODE_ENV=test jest --config ./jest.config.front.js --coverage",
    "test:front:watch": "cross-env NODE_ENV=test jest --config ./jest.config.front.js --watchAll",
    "test:front:update": "cross-env NODE_ENV=test jest --config ./jest.config.front.js --u",
    "test:snyk": "snyk test",
    "test:unit": "lerna exec -- npm run test -s",
    "test:e2e": "FORCE_COLOR=true jest --config jest.config.e2e.js --runInBand --verbose --forceExit --detectOpenHandles",
    "test:generate-app": "node test/createTestApp.js",
    "test:start-app": "node test/startTestApp.js"
  },
  "author": {
    "email": "hi@strapi.io",
    "name": "Strapi Solutions",
    "url": "http://strapi.io"
  },
  "maintainers": [
    {
      "name": "Strapi Solutions",
      "email": "hi@strapi.io",
      "url": "http://strapi.io"
    }
  ],
  "repository": {
    "type": "git",
    "url": "git://github.com/strapi/strapi.git"
  },
  "bugs": {
    "url": "https://github.com/strapi/strapi/issues"
  },
  "engines": {
<<<<<<< HEAD
    "node": ">= 10.0.0",
    "npm": ">= 6.0.0"
=======
    "node": ">=10.0.0",
    "npm": ">=6.0.0"
>>>>>>> da5d02fb
  },
  "license": "MIT",
  "name": "strapi-monorepo",
  "workspaces": [
    "packages/*",
    "examples/*"
  ],
  "husky": {
    "hooks": {
      "pre-commit": "lint-staged"
    }
  },
  "lint-staged": {
    "*.{js,md,css,scss,yaml,yml}": [
      "prettier --write",
      "git add"
    ],
    "*.js": [
      "eslint --fix",
      "git add"
    ]
  }
}<|MERGE_RESOLUTION|>--- conflicted
+++ resolved
@@ -10,12 +10,8 @@
     "eslint": "^5.16.0",
     "eslint-config-prettier": "^6.0.0",
     "eslint-plugin-react": "^7.14.0",
-<<<<<<< HEAD
     "eslint-plugin-react-hooks": "^1.6.1",
-=======
->>>>>>> da5d02fb
     "eslint-plugin-redux-saga": "^1.0.0",
-    "eslint-plugin-react-hooks": "^1.6.1",
     "execa": "^1.0.0",
     "husky": "^3.0.0",
     "istanbul": "~0.4.2",
@@ -73,13 +69,8 @@
     "url": "https://github.com/strapi/strapi/issues"
   },
   "engines": {
-<<<<<<< HEAD
-    "node": ">= 10.0.0",
-    "npm": ">= 6.0.0"
-=======
     "node": ">=10.0.0",
     "npm": ">=6.0.0"
->>>>>>> da5d02fb
   },
   "license": "MIT",
   "name": "strapi-monorepo",
