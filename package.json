--- conflicted
+++ resolved
@@ -1,11 +1,7 @@
 {
   "private": true,
-<<<<<<< HEAD
-  "version": "3.0.0-alpha.25.2",
-=======
   "version": "3.0.0-alpha.26",
   "dependencies": {},
->>>>>>> 0d72faad
   "devDependencies": {
     "assert": "~1.3.0",
     "axios": "^0.18.0",
