'use strict';

/**
 * Module dependencies
 */

// Public node modules.
const _ = require('lodash');

// Local utilities.
const regex = require('../../../../util/regex');

/**
 * Router hook
 */

module.exports = function (strapi) {
  const hook = {

    /**
     * Default options
     */

    defaults: {
      prefix: '',
      routes: {}
    },

    /**
     * Initialize the hook
     */

    initialize: function (cb) {
      let route;
      let controller;
      let action;
      let policies = [];

      // Initialize the router.
      if (!strapi.router) {
        strapi.router = strapi.middlewares.router({
          prefix: strapi.config.prefix
        });
      }

      // Middleware used for every routes.
      // Expose the endpoint in `this`.
      function globalPolicy(endpoint, route) {
        return function * (next) {
          this.request.route = {
            endpoint: endpoint,
            controller: route.controller,
            firstWord: _.startsWith(route.endpoint, '/') ? route.endpoint.split('/')[1] : route.endpoint.split('/')[0],
            value: route
          };
          yield next;
        };
      }

      // Parse each route from the user config, load policies if any
      // and match the controller and action to the desired endpoint.
      _.forEach(strapi.config.routes, function (value, endpoint) {
        try {
          route = regex.detectRoute(endpoint);
          controller = strapi.controllers[value.controller.toLowerCase()];
          action = controller[value.action];
          policies = [];

          // Add the `globalPolicy`.
          policies.push(globalPolicy(endpoint, route));

          if (_.isArray(value.policies) && !_.isEmpty(value.policies)) {
            _.forEach(value.policies, function (policy) {
              if (strapi.policies[policy]) {
                policies.push(strapi.policies[policy]);
              } else {
                strapi.log.error('Ignored attempt to bind route `' + endpoint + '` with unknown policy `' + policy + '`.');
                process.exit(1);
              }
            });
          }
          strapi.router[route.verb.toLowerCase()](route.endpoint, strapi.middlewares.compose(policies), action);
        } catch (err) {
          strapi.log.warn('Ignored attempt to bind route `' + endpoint + '` to unknown controller/action.');
        }
      });

      if (strapi.config.globals.graphql === true || _.isPlainObject(strapi.config.globals.graphql)) {
        const GraphQLPath = _.isBoolean(strapi.config.globals.graphql) ? '/graphql' : strapi.config.globals.graphql.path;

<<<<<<< HEAD
        // Define GraphQL route with transformed Waterline models to GraphQL schema
        strapi.router.get(GraphQLPath, strapi.middlewares.graphql({
=======
      // Define GraphQL route with modified Waterline models for GraphQL schema.
      if (strapi.config.globals.graphql === true) {
        strapi.router.get('/graphql', strapi.middlewares.graphql({
>>>>>>> 79e7eb63
          schema: strapi.schemas,
          pretty: true
        }));
      }

      // Let the router use our routes and allowed methods.
      strapi.app.use(strapi.router.routes());
      strapi.app.use(strapi.router.allowedMethods());

      // Handle router errors.
      strapi.app.use(function * (next) {
        try {
          yield next;
          const status = this.status || 404;
          if (status === 404) {
            this.throw(404);
          }
        } catch (err) {
          err.status = err.status || 500;
          err.message = err.expose ? err.message : 'Houston, we have a problem.';

          this.status = err.status;
          this.body = {
            code: err.status,
            message: err.message
          };

          this.app.emit('error', err, this);
        }
      });

      cb();
    },

    /**
     * Reload the hook
     */

    reload: function () {
      hook.initialize(function (err) {
        if (err) {
          strapi.log.error('Failed to reinitialize the router.');
          strapi.stop();
        } else {
          strapi.emit('hook:router:reloaded');
        }
      });
    }
  };

  return hook;
};<|MERGE_RESOLUTION|>--- conflicted
+++ resolved
@@ -88,14 +88,8 @@
       if (strapi.config.globals.graphql === true || _.isPlainObject(strapi.config.globals.graphql)) {
         const GraphQLPath = _.isBoolean(strapi.config.globals.graphql) ? '/graphql' : strapi.config.globals.graphql.path;
 
-<<<<<<< HEAD
-        // Define GraphQL route with transformed Waterline models to GraphQL schema
+        // Define GraphQL route with modified Waterline models to GraphQL schema
         strapi.router.get(GraphQLPath, strapi.middlewares.graphql({
-=======
-      // Define GraphQL route with modified Waterline models for GraphQL schema.
-      if (strapi.config.globals.graphql === true) {
-        strapi.router.get('/graphql', strapi.middlewares.graphql({
->>>>>>> 79e7eb63
           schema: strapi.schemas,
           pretty: true
         }));
